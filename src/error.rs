--- conflicted
+++ resolved
@@ -538,19 +538,15 @@
     L: fmt::Display,
 {
     fn fmt(&self, f: &mut fmt::Formatter<'_>) -> fmt::Result {
-<<<<<<< HEAD
-        self.inner_fmt(f, &mut T::fmt, &mut |_: &(), _| Ok(()), &mut L::fmt, None)
-=======
         self.inner_fmt(
             f,
-            T::fmt,
-            |_: &(), _| Ok(()),
-            L::fmt,
+            &mut T::fmt,
+            &mut |_: &(), _| Ok(()),
+            &mut L::fmt,
             None,
             #[cfg(feature = "label")]
             &[],
         )
->>>>>>> b8fc4eb1
     }
 }
 
