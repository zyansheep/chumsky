--- conflicted
+++ resolved
@@ -25,14 +25,7 @@
 memoization = []
 
 [dependencies]
-<<<<<<< HEAD
-# Used if `std` is disabled.
-# Provides `ahash` for the corresponding feature as it uses it by default.
-# Due to https://github.com/rust-lang/cargo/issues/1839, this can't be optional
-hashbrown = "0.12.3"
-=======
 hashbrown = "0.13"
->>>>>>> a911c9e6
 stacker = { version = "0.1", optional = true }
 # Enables regex combinators
 regex = { version = "1.7", optional = true }
